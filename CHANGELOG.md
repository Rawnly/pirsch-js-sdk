--- conflicted
+++ resolved
@@ -1,12 +1,12 @@
 # Changelog
+
+## 1.3.3
+
+* added endpoint for total visitor statistics
 
 ## 1.3.2
 
-<<<<<<< HEAD
-* added endpoint for total visitor statistics
-=======
 * fixed copy-paste error
->>>>>>> ec71c1d0
 
 ## 1.3.1
 
